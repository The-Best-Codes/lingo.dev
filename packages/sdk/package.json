--- conflicted
+++ resolved
@@ -25,15 +25,9 @@
   "license": "Apache-2.0",
   "dependencies": {
     "@lingo.dev/_spec": "workspace:*",
-<<<<<<< HEAD
-    "@paralleldrive/cuid2": "^2.2.2",
-    "jsdom": "^25.0.1",
-    "zod": "^4.1.12"
-=======
     "@paralleldrive/cuid2": "2.2.2",
     "jsdom": "25.0.1",
-    "zod": "3.25.76"
->>>>>>> d744592e
+    "zod": "4.1.12"
   },
   "devDependencies": {
     "@types/jsdom": "21.1.7",
