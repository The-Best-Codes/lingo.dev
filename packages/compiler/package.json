{
  "name": "@lingo.dev/_compiler",
  "version": "0.7.17",
  "description": "Lingo.dev Compiler",
  "private": false,
  "publishConfig": {
    "access": "public"
  },
  "sideEffects": false,
  "type": "module",
  "main": "build/index.cjs",
  "types": "build/index.d.ts",
  "module": "build/index.mjs",
  "exports": {
    ".": {
      "types": "./build/index.d.ts",
      "import": "./build/index.mjs",
      "require": "./build/index.cjs"
    }
  },
  "files": [
    "build"
  ],
  "scripts": {
    "dev": "tsup --watch",
    "build": "pnpm typecheck && tsup",
    "typecheck": "tsc --noEmit",
    "clean": "rm -rf build",
    "test": "vitest --run",
    "test:watch": "vitest -w"
  },
  "keywords": [],
  "author": "",
  "license": "ISC",
  "devDependencies": {
    "@types/babel__generator": "^7.6.8",
    "@types/babel__traverse": "^7.20.6",
    "@types/ini": "^4.1.1",
    "@types/lodash": "^4.17.4",
    "@types/object-hash": "^3.0.6",
    "@types/react": "^18.3.18",
    "next": "15.2.4",
    "tsup": "^8.3.5",
    "typescript": "^5.4.5",
    "vitest": "^2.1.4"
  },
  "dependencies": {
    "@ai-sdk/google": "^2.0.29",
    "@ai-sdk/groq": "^2.0.28",
    "@ai-sdk/mistral": "^2.0.23",
    "@babel/generator": "^7.26.5",
    "@babel/parser": "^7.26.7",
    "@babel/traverse": "^7.27.4",
    "@babel/types": "^7.26.7",
    "@lingo.dev/_sdk": "workspace:*",
    "@lingo.dev/_spec": "workspace:*",
<<<<<<< HEAD
    "@openrouter/ai-sdk-provider": "^1.2.1",
    "@prettier/sync": "^0.6.1",
    "ai": "^5.0.89",
=======
    "@openrouter/ai-sdk-provider": "^0.7.1",
    "ai": "^4.2.10",
>>>>>>> c0aa9068
    "dedent": "^1.6.0",
    "dotenv": "^16.4.5",
    "fast-xml-parser": "^5.0.8",
    "ini": "^5.0.0",
    "lodash": "^4.17.21",
    "node-machine-id": "^1.1.12",
    "object-hash": "^3.0.0",
<<<<<<< HEAD
    "ollama-ai-provider-v2": "^1.5.3",
    "posthog-node": "^5.5.1",
    "prettier": "^3.4.2",
=======
    "ollama-ai-provider": "^1.2.0",
>>>>>>> c0aa9068
    "unplugin": "^2.1.2",
    "zod": "^4.1.12"
  },
  "packageManager": "pnpm@9.12.3"
}<|MERGE_RESOLUTION|>--- conflicted
+++ resolved
@@ -54,14 +54,9 @@
     "@babel/types": "^7.26.7",
     "@lingo.dev/_sdk": "workspace:*",
     "@lingo.dev/_spec": "workspace:*",
-<<<<<<< HEAD
     "@openrouter/ai-sdk-provider": "^1.2.1",
     "@prettier/sync": "^0.6.1",
     "ai": "^5.0.89",
-=======
-    "@openrouter/ai-sdk-provider": "^0.7.1",
-    "ai": "^4.2.10",
->>>>>>> c0aa9068
     "dedent": "^1.6.0",
     "dotenv": "^16.4.5",
     "fast-xml-parser": "^5.0.8",
@@ -69,13 +64,9 @@
     "lodash": "^4.17.21",
     "node-machine-id": "^1.1.12",
     "object-hash": "^3.0.0",
-<<<<<<< HEAD
     "ollama-ai-provider-v2": "^1.5.3",
     "posthog-node": "^5.5.1",
     "prettier": "^3.4.2",
-=======
-    "ollama-ai-provider": "^1.2.0",
->>>>>>> c0aa9068
     "unplugin": "^2.1.2",
     "zod": "^4.1.12"
   },
