{
  "name": "docs",
  "version": "1.0.0",
  "private": true,
  "type": "module",
  "scripts": {
    "generate-cli-docs": "tsx ./src/generate-cli-docs.ts",
    "generate-config-docs": "tsx ./src/generate-config-docs.ts",
    "test": "vitest run",
    "test:watch": "vitest",
    "test:ui": "vitest --ui",
    "test:coverage": "vitest run --coverage"
  },
  "devDependencies": {
    "@lingo.dev/_spec": "workspace:*",
    "@octokit/rest": "20.1.2",
    "@types/mdast": "4.0.4",
    "@types/node": "24.0.10",
    "@vitest/ui": "3.2.4",
    "commander": "12.0.0",
    "remark-stringify": "11.0.0",
    "tsx": "4.20.6",
    "typescript": "5.9.3",
    "unified": "11.0.5",
    "vitest": "3.2.4"
  },
  "dependencies": {
<<<<<<< HEAD
    "zod": "^4.1.12"
=======
    "zod": "3.25.76",
    "zod-to-json-schema": "3.25.0"
>>>>>>> d744592e
  }
}<|MERGE_RESOLUTION|>--- conflicted
+++ resolved
@@ -25,11 +25,6 @@
     "vitest": "3.2.4"
   },
   "dependencies": {
-<<<<<<< HEAD
-    "zod": "^4.1.12"
-=======
-    "zod": "3.25.76",
-    "zod-to-json-schema": "3.25.0"
->>>>>>> d744592e
+    "zod": "4.1.12"
   }
 }